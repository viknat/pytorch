--- conflicted
+++ resolved
@@ -10,13 +10,6 @@
 
 namespace impl {
 
-<<<<<<< HEAD
-struct MetaBase {
-  virtual void set_output(
-      int64_t output_idx, IntArrayRef sizes, IntArrayRef strides, TensorOptions options,
-      DimnameList names,
-      c10::optional<TensorQuantizationOptions> quant_options = c10::nullopt) = 0;
-=======
 // Use this to define the prototype for a meta function.  There are two
 // versions; one that takes one argument (just the operator name), or FUNC2
 // variant that takes two arguments (operator name and overload name).
@@ -54,9 +47,11 @@
 //
 // A notable subclass of this interface is TensorIteratorBase.
 struct CAFFE2_API MetaBase {
-  virtual void set_output(int64_t output_idx, IntArrayRef sizes, IntArrayRef strides, TensorOptions options, DimnameList names) = 0;
+  virtual void set_output(
+      int64_t output_idx, IntArrayRef sizes, IntArrayRef strides, TensorOptions options,
+      DimnameList names,
+      c10::optional<TensorQuantizationOptions> quant_options = c10::nullopt) = 0;
   virtual const Tensor& maybe_get_output(int64_t output_idx) = 0;
->>>>>>> 33b7970d
   void set_output(IntArrayRef sizes, TensorOptions options) {
     set_output(0, sizes, {}, options, {});
   }
