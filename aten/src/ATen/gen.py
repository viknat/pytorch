--- conflicted
+++ resolved
@@ -155,17 +155,23 @@
     break;
 """)
 
-<<<<<<< HEAD
-GET_VALID_SCHEMAS_SPECIALIZATION = CodeTemplate("""\
+API_NAME_TO_SCHEMAS_MAP_ENTRY = CodeTemplate("""\
+{${api_name}, {${schemas}}},
+""")
+
+CHECK_FUNCTION_POINTER_TYPE_SPECIALIZATION = CodeTemplate("""\
 template <>
-inline std::set<std::string>& get_valid_schemas<${function_ptr_type}>() {
-  static std::set<std::string> schemas = {${schemas}};
-  return schemas;
+inline void check_function_pointer_type<${function_ptr_type}>(const std::string & schema) {
+  static std::set<std::string> schemas = {
+    ${schemas}
+  };
+  if (schemas.find(schema) == schemas.end()) {
+    AT_ERROR("Attempting to register incorrect function pointer type for schema ", schema,
+        ". Expected type: ${function_ptr_type}");
+  }
 }
 """)
 
-=======
->>>>>>> bd75fba4
 core_file_manager = FileManager(core_install_dir)
 file_manager = FileManager()
 cuda_file_manager = FileManager()
@@ -217,10 +223,8 @@
     'native_function_declarations': [],
     'extension_backend_headers': [],
     'extension_backend_register_switches': [],
-<<<<<<< HEAD
-    'get_valid_schemas_specializations': [],
-=======
->>>>>>> bd75fba4
+    'api_name_to_schemas_map_entries' : [],
+    'check_function_pointer_type_specializations': [],
 }
 
 
@@ -375,20 +379,26 @@
     return env
 
 
-<<<<<<< HEAD
 def generate_extension_backend_schema_checker(declarations):
-    function_ptr_type_to_schemas = function_wrapper.map_function_ptr_type_to_schemas(declarations)
+    api_name_to_schemas, function_ptr_type_to_schemas = function_wrapper.create_extension_backend_schema_checker(
+        declarations
+    )
+
+    for api_name, schemas in api_name_to_schemas.items():
+        entry = API_NAME_TO_SCHEMAS_MAP_ENTRY.substitute(
+            api_name='"{}"'.format(api_name),
+            schemas=['"{}"'.format(schema) for schema in schemas]
+        )
+        top_env['api_name_to_schemas_map_entries'].append(entry)
 
     for function_ptr_type, schemas in function_ptr_type_to_schemas.items():
-        specialization = GET_VALID_SCHEMAS_SPECIALIZATION.substitute(
+        specialization = CHECK_FUNCTION_POINTER_TYPE_SPECIALIZATION.substitute(
             function_ptr_type=function_ptr_type,
-            schemas=['"{}"'.format(schema) for schema in (schemas)]
+            schemas=['"{}",'.format(schema) for schema in schemas]
         )
-        top_env['get_valid_schemas_specializations'].append(specialization)
-
-
-=======
->>>>>>> bd75fba4
+        top_env['check_function_pointer_type_specializations'].append(specialization)
+
+
 def generate_type_extension_backend(backend, declarations):
     env = {}
     env['Type'] = "{}Type".format(backend)
@@ -550,10 +560,7 @@
             backend, density, scalar_type, declarations))
     for backend in extension_backends:
         all_types.append(generate_type_extension_backend(backend, declarations))
-<<<<<<< HEAD
     generate_extension_backend_schema_checker(declarations)
-=======
->>>>>>> bd75fba4
 
     all_legacy_th_dispatchers = []
     for backend, density, scalar_type in iterate_types():
