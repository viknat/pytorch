#include <torch/csrc/jit/runtime/profiling_record.h>

#include <ATen/core/interned_strings.h>
#include <torch/csrc/jit/jit_log.h>
#include <torch/csrc/jit/passes/clear_profiling.h>
#include <torch/csrc/jit/passes/constant_propagation.h>
#include <torch/csrc/jit/passes/tensorexpr_fuser.h>
#include <torch/csrc/jit/runtime/autodiff.h>
#include <torch/csrc/jit/runtime/graph_executor.h>
#include <torch/csrc/jit/runtime/interpreter.h>

#include <torch/csrc/jit/codegen/cuda/interface.h>
#include <torch/csrc/jit/ir/ir.h>

namespace torch {
namespace jit {

<<<<<<< HEAD
=======
namespace {

class ProfileRegistry {
 public:
  static ProfileRegistry* getRegistry() {
    static ProfileRegistry profile_registry_;
    return &profile_registry_;
  }

  void registerProfileNode(const std::function<bool(const Node*)>& func) {
    std::lock_guard<std::mutex> guard(mutex_);
    registry_funcs_.push_back(func);
  }

  bool shouldProfileNode(const Node* node) {
    std::lock_guard<std::mutex> guard(mutex_);
    // to guard differentiable graphs, we want profiling information
    // (in particular requires_grad) for nodes handled by autodiff
    if (isDifferentiable(node)) {
      return true;
    }
    for (const auto& func : registry_funcs_) {
      if (func(node)) {
        return true;
      }
    }
    return false;
  }

 private:
  std::vector<std::function<bool(const Node*)>> registry_funcs_;
  std::mutex mutex_;
};

} // namespace

void RegisterProfilingNode(const std::function<bool(const Node*)>& func) {
  ProfileRegistry::getRegistry()->registerProfileNode(func);
}

>>>>>>> 382f7110
bool ShapeSymbolTable::bindSymbolicShapes(
    at::IntArrayRef new_sizes,
    const c10::SymbolicShape& sym_shapes) {
  if (!sym_shapes.rank().has_value()) {
    return true;
  }
  if (*sym_shapes.rank() != new_sizes.size()) {
    return false;
  }
  for (size_t i = 0; i < new_sizes.size(); i++) {
    auto symbol = (*sym_shapes.sizes())[i];
    if (!symbol.is_static()) {
      continue;
    }

    if (!isBound(symbol)) {
      assign(symbol, new_sizes[i]);
      continue;
    }

    if (getValue(symbol) != new_sizes[i]) {
      return false;
    }
  }
  return true;
}

ProfilingRecord::ProfilingRecord(std::shared_ptr<Graph> g)
    : profiled_graph_(std::move(g)), profiling_count_(getNumProfiledRuns()) {}

ProfileOp* ProfilingRecord::createProfileNode(
    const std::function<void(Stack&)>& fp,
    at::ArrayRef<Value*> inputs) {
  auto pn = new ProfileOp(profiled_graph_.get(), fp);

  for (auto in : inputs) {
    pn->addInput(in);
  }
  return pn;
}

ProfileIValueOp* ProfilingRecord::createProfileIValueNode(Value* in_val) {
  auto pn = new ProfileIValueOp(this->profiled_graph_.get(), nullptr);
  pn->addInput(in_val);
  auto pno = pn->addOutput();
  pno->setType(in_val->type());
  return pn;
}

static void unprofileGraphInputs(const std::shared_ptr<Graph>& graph) {
  for (auto i : graph->inputs()) {
    if (i->type()->isSubtypeOf(TensorType::get())) {
      i->setType(unshapedType(i->type()));
    }
  }
}

static void unprofileBlock(Block* start_block) {
  std::vector<Block*> stack;
  stack.push_back(start_block);

  while (!stack.empty()) {
    Block* block = stack.back();
    stack.pop_back();

    for (auto n : block->nodes()) {
      for (auto o : n->outputs()) {
        if (o->type()->isSubtypeOf(TensorType::get())) {
          o->setType(unshapedType(o->type()));
        }
      }
      stack.insert(stack.end(), n->blocks().begin(), n->blocks().end());
    }
  }
}

c10::SymbolicShape ProfilingRecord::mergeSymbolicShapes(
    const c10::SymbolicShape& new_sizes,
    const c10::SymbolicShape& sym_shapes,
    SetPartitioningHelper& partition_helper) {
  std::vector<c10::ShapeSymbol> new_symbols;
  TORCH_INTERNAL_ASSERT(
      new_sizes.rank().has_value() && sym_shapes.rank().has_value() &&
      *new_sizes.rank() == *sym_shapes.rank());

  for (size_t i = 0; i < *new_sizes.rank(); i++) {
    if (!(*sym_shapes.sizes())[i].is_static() ||
        !(*new_sizes.sizes())[i].is_static()) {
      new_symbols.emplace_back();
      continue;
    }
    auto symbol = (*sym_shapes.sizes())[i];
    Dimension new_size = (*new_sizes.sizes())[i].static_size();
    GRAPH_DEBUG("Merging symbol ", symbol);
    auto new_sym = partition_helper.partitionSetByDimension(new_size, symbol);
    new_symbols.emplace_back(new_sym);
  }

  return c10::SymbolicShape(new_symbols);
}

void ProfilingRecord::insertShapeProfile(Node* n, size_t offset) {
  Value* i = n->input(offset);
  auto pn = createProfileNode(nullptr, {i});
  auto pno = pn->addOutput();
  pn->ty_(attr::profiled_type, TensorType::get());
  pno->setType(TensorType::get());
  std::function<void(Stack&)> shape_profiler = [this, pno](Stack& stack) {
    int64_t frame_id = 0;
    pop(stack, frame_id);
    IValue v;
    pop(stack, v);
    if (v.isTensor()) {
      std::lock_guard<std::mutex> lock(this->mutex_);
      auto& profiled_types = profiled_types_per_frame_[frame_id];
      auto& t = v.toTensor();
      if (t.defined()) {
        auto pttp = tensorTypeInCurrentExecutionContext(t);
        GRAPH_DEBUG(
            "In run ",
            frame_id,
            " annotating %",
            pno->debugName(),
            " with ",
            *pttp);
        if (profiled_types.count(pno) == 0) {
          profiled_types.insert({pno, pttp});
        } else {
          auto type = profiled_types.at(pno);
          GRAPH_DEBUG("Existing type for %", pno->debugName(), " ", *type);
          pttp = type->merge(*pttp);
          GRAPH_DEBUG("Result for %", pno->debugName(), " ", *pttp);
          profiled_types[pno] = pttp;
        }
      } else {
        profiled_types[pno] = TensorType::get()->withUndefined();
      }
    }
    // passing t through
    push(stack, v);
  };

  pn->setCallback(shape_profiler);
  pn->insertBefore(n);
  n->replaceInput(offset, pn->output());
}

bool needsProfiledInputs(Node* n) {
  if (tensorexpr::isSupported(n) || fuser::cuda::canFuseNode(n)) {
    return true;
  }

  switch (n->kind()) {
    // specialize_autogradzero
    case prim::AutogradAdd:
    case prim::AutogradAnyNonZero:
    case prim::AutogradAllNonZero:
    case prim::AutogradAllZero:
    case prim::AutogradZero:
    // peephole
    case aten::dim:
    case aten::size:
    case aten::expand:
    case prim::dtype:
    case prim::device:
    case prim::is_cuda:
    case aten::is_floating_point:
    case aten::type_as:
    // TODO: hack to make `test_lstm_gates_permutations_cuda`
    // pass.
    case aten::t:
    case aten::mm:
      return true;
    default:
      return false;
  }
}

bool needsProfiledOutput(Node* n) {
  if (tensorexpr::isSupported(n) || fuser::cuda::canFuseNode(n)) {
    return true;
  }

  switch (n->kind()) {
    case prim::AutogradAdd:
    case prim::AutogradZero:
      return true;
    default:
      return false;
  }
}

void ProfilingRecord::removeProfileCounter(Block* b) {
  for (auto it = b->nodes().rbegin(); it != b->nodes().rend();) {
    auto n = *it;
    if (n->kind() == prim::profile && n->inputs().size() == 0) {
      it.destroyCurrent();
      // there is only one counter node
      return;
    } else {
      it++;
    }
  }
}

void ProfilingRecord::instrumentBlock(Block* block) {
  for (auto it = block->nodes().begin(); it != block->nodes().end(); ++it) {
    auto n = *it;
    for (size_t offset = 0; offset < n->inputs().size(); offset++) {
      auto i = n->input(offset);
      if (i->type()->kind() == c10::TypeKind::TensorType &&
          (needsProfiledInputs(n) || needsProfiledOutput(i->node()))) {
        insertShapeProfile(n, offset);
      }
    }

    for (auto b : n->blocks()) {
      instrumentBlock(b);
    }
  }

  // inserting profile nodes on block outputs
  // allows us to eliminate more guards as
  // the use of a guard is now in the same
  // block as opposed to being separated from
  // the definition by block boundaries
  for (size_t offset = 0; offset < block->return_node()->inputs().size();
       offset++) {
    auto i = block->return_node()->input(offset);
    if (i->type()->isSubtypeOf(TensorType::get())) {
      insertShapeProfile(block->return_node(), offset);
    }
  }
}

void ProfilingRecord::removeProfilingNodes(Block* b) {
  for (auto it = b->nodes().begin(); it != b->nodes().end(); it++) {
    if (it->kind() == prim::profile || it->kind() == prim::profile_ivalue) {
      it->output()->replaceAllUsesWith(it->input());
      it.destroyCurrent();
    } else {
      for (Block* ib : it->blocks()) {
        removeProfilingNodes(ib);
      }
    }
  }
}

std::unique_ptr<ProfilingRecord> ProfilingRecord::instrumentGraph(
    const std::shared_ptr<Graph>& graph) {
  auto new_g = graph->copy();

  auto pr = std::unique_ptr<ProfilingRecord>(new ProfilingRecord(new_g));
  auto raw_pr = pr.get();
  unprofileGraphInputs(new_g);
  unprofileBlock(new_g->block());
  pr->instrumentBlock(new_g->block());

  std::function<void(Stack&)> counter = [raw_pr](Stack& stack) {
    int64_t frame_id = 0;
    pop(stack, frame_id);

    std::lock_guard<std::mutex> lock(raw_pr->mutex_);

    if (raw_pr->profiling_count_ > 0) {
      raw_pr->profiling_count_--;
    }

    // merge profiling information from all runs
    if (raw_pr->profiling_count_ == 0) {
      GRAPH_DEBUG(
          "Collected ",
          raw_pr->profiled_types_per_frame_.size(),
          " records for run ",
          frame_id);

      if (raw_pr->profiled_types_per_frame_.empty()) {
        return;
      }

      // the key is a frame id
      // the value is a mapping from a Value in a graph
      // to a profiled TensorType
      // we make a copy of profiling information from the very first run
      // and use it for building the symbol sets
      auto profiled_types_iter = raw_pr->profiled_types_per_frame_.begin();
      auto merged_profiled_types = profiled_types_iter->second;
      ++profiled_types_iter;

      // merge profiling information from next runs into the first one
      for (; profiled_types_iter != raw_pr->profiled_types_per_frame_.end();
           ++profiled_types_iter) {
        SetPartitioningHelper partition_helper;
        for (const auto& val_type_pair : profiled_types_iter->second) {
          auto insertion_result = merged_profiled_types.insert(val_type_pair);
          if (!insertion_result.second) { // Already existed
            const TensorType* type = insertion_result.first->second.get();
            auto merged_type = type->merge(*val_type_pair.second);
            if (merged_type->sizes().size().has_value()) {
              auto new_shape = raw_pr->mergeSymbolicShapes(
                  val_type_pair.second->symbolic_sizes(),
                  type->symbolic_sizes(),
                  partition_helper);
              GRAPH_DEBUG(
                  "Merging ",
                  *val_type_pair.second,
                  " of run ",
                  profiled_types_iter->first,
                  " into ",
                  *type);
              merged_type = type->withSymbolicShapes(std::move(new_shape));
              GRAPH_DEBUG("Result : ", *merged_type);
              insertion_result.first->second = std::move(merged_type);
            } else {
              // reset symbolic shapes when ranks are different
              insertion_result.first->second = std::move(merged_type);
            }
          }
        }
      }

      // update types in the graph
      for (auto val_type_pair : merged_profiled_types) {
        val_type_pair.first->node()->ty_(
            attr::profiled_type, val_type_pair.second);
      }
    }
  };

  auto pop = pr->createProfileNode(counter, {});
  new_g->appendNode(pop);
  GRAPH_DUMP("Instrumented Graph: ", new_g);
  return pr;
}

} // namespace jit
} // namespace torch<|MERGE_RESOLUTION|>--- conflicted
+++ resolved
@@ -15,8 +15,6 @@
 namespace torch {
 namespace jit {
 
-<<<<<<< HEAD
-=======
 namespace {
 
 class ProfileRegistry {
@@ -57,7 +55,6 @@
   ProfileRegistry::getRegistry()->registerProfileNode(func);
 }
 
->>>>>>> 382f7110
 bool ShapeSymbolTable::bindSymbolicShapes(
     at::IntArrayRef new_sizes,
     const c10::SymbolicShape& sym_shapes) {
