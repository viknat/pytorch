#pragma once

#include <chrono>
#include <iostream>
#include <list>
#include <mutex>
#include <thread>
#include <unordered_map>

#include <c10d/NCCLUtils.hpp>
#include <c10d/ProcessGroup.hpp>
#include <c10d/Store.hpp>

#include <ATen/cuda/CUDAContext.h>
#include <ATen/cuda/CUDAEvent.h>
#include <ATen/cuda/CUDAMultiStreamGuard.h>
#include <c10/core/Stream.h>
#include <c10/core/StreamGuard.h>
#include <c10/cuda/CUDACachingAllocator.h>
#include <c10/cuda/CUDAStream.h>

#include <torch/custom_class.h>

namespace c10d {

// Environment variable which controls whether or not wait() is blocking or
// non-blocking.
constexpr const char* NCCL_BLOCKING_WAIT = "NCCL_BLOCKING_WAIT";

// Environment variable which controls whether or not we perform Async Error
// Handling with NCCL.
constexpr const char* NCCL_ASYNC_ERROR_HANDLING = "NCCL_ASYNC_ERROR_HANDLING";

// ProcessGroupNCCL implements NCCL bindings for c10d.
//
// All functions of the class are expected to be called in the same order
// across all processes in the process group.  This is the only way that we
// can guarantee to match up the same calls among all processes.
//
// All NCCL functions provided by this class are asynchronous functions. More
// specifically, each NCCL call is scheduled on a separate CUDA stream that is
// different from the current CUDA stream. This is for the purpose of
// achieving potentially concurrency and better performance. As a result,
// it is the callers' responsibility to make sure that the CUDA stream their
// code works on needs to wait for the NCCL operation from
// this class.
//
// This can be done by calling:
//
// either WorkNCCL::wait() or WorkNCCL::synchronize(), both achieves the same
// functionality and are synonyms.
//
// Also note that WorkNCCL::finishedGPUExecution() is a helper function only
// provided by ProcessGroupNCCL to check if the NCCL operation of WorkNCCL has
// finished execution on the GPU (not just scheduled).
//
// Example on using the NCCL process group
//
//   ProcessGroupNCCL pg(store, rank, size);
//   std::shared_ptr<WorkNCCL> work = pg.allreduce(tensors);
//
//   // At this point, NCCL kernel has already by queued successfully
//   // Now, let current stream wait for the NCCL to finish, this function is
//   // async operation as well
//
//   work->wait()
//
//   // Now continue on other work in the current stream.
class ProcessGroupNCCL : public ProcessGroup {
 public:
  class WorkNCCL : public ProcessGroup::Work,
    public std::enable_shared_from_this<WorkNCCL> {
   public:
    // Constructor takes a list of CUDA devices
    WorkNCCL(const std::vector<at::Device>& devices, int rank, OpType opType, const char* profilingTitle = nullptr);
    // Copy constructor doing partial copy without outputs_. Cleanup thread
    // monitors and removes finished works. However it will deadlock when
    // destructs outputs_ tensors who are view tensors in autograd graph.
    WorkNCCL(const WorkNCCL& w);

    virtual ~WorkNCCL();

    // Checks if request has completed. In this specific case of NCCL, it checks
    // if the NCCL operation has completed on the GPU in its own NCCL stream.
    // Non-blocking operation.
    bool isCompleted() override;

    bool isSuccess() const override;

    // Same as calling synchronize() for NCCL work.
    bool wait(std::chrono::milliseconds timeout = kNoTimeout) override;

    void abort() override;

    // Let current stream wait on the completing of the NCCL work
    // Throws on exceptions. Blocking operation, which will wait for work
    // completion.
    void synchronize() override;

    // Synchronize streams by blocking each on the NCCL stream
    void synchronizeStreams();

    // Helper function used in CUDA Stream callbacks to complete WorkNCCL
    // objects and throw exceptions when neeeded.
    void handleNCCLGuard();

    // Helper function that checks if the NCCL kernels have finished
    // execution on the GPUs
    bool finishedGPUExecution();

    // Get a Future object that will be marked as completed internally.
    // It actually returns a FutureNCCL object which is a sub class Future.
    c10::intrusive_ptr<c10::ivalue::Future> getFuture() override;

    // Helper function that sets an exception_ptr on the WorkNCCL object.
    void setException(std::exception_ptr exception_ptr);

    // Helper function that returns True if the WorkNCCL object has timed out
    // and False otherwise.
    bool timedOut();

    std::vector<at::Tensor> result() override;

   protected:
    // The cached list of CUDA devices to operate on
    std::vector<at::Device> devices_;

    // The CUDA events tracking this work item on multiple CUDA devices
    std::shared_ptr<std::vector<at::cuda::CUDAEvent>> cudaEvents_;

    // The NCCL communicators used for this work item.
    std::vector<std::shared_ptr<NCCLComm>> ncclComms_;

    // Tensors used for barrier op
    std::vector<at::Tensor> barrierTensors_;

    // Clone of blockingWait_ from ProcessGroupNCCL.
    bool blockingWait_ = false;

    // Clone of opTimeout_ from ProcessGroupNCCL.
    std::chrono::milliseconds opTimeout_;

    // Time point representing when the work started.
    std::chrono::time_point<std::chrono::steady_clock> workStartTime_;

    // Wrapper method for the static checkForNCCLErrors which can be overridden
    // for tests.
    virtual std::exception_ptr checkForNCCLErrors(
        const std::vector<std::shared_ptr<NCCLComm>>& ncclComms) const;

    friend std::ostream& operator<<(
        std::ostream& output,
        const WorkNCCL& workNCCL);

   private:
    // Helper function for synchronize
    void synchronizeInternal(std::chrono::milliseconds timeout);
    // Checks for NCCL errors and sets an appropriate exception_ptr.
    void checkAndSetException();

    // Checks for NCCL errors and throws an appropriate exception.
    void checkAndThrowException();

    // Just checks whether GPU execution has completed, without modifying
    // exception_ptr.
    bool finishedGPUExecutionInternal() const;

    // Reference to the store so that we can write aborted communicators
    // to the store.
    c10::intrusive_ptr<Store> store_;

    // Store a reference to NCCL collective's outputs to be used by getFuture.
    std::shared_ptr<std::vector<at::Tensor>> outputs_;

    friend class ProcessGroupNCCL;
  };

  struct Options : torch::CustomClassHolder {
    explicit Options();

    // return intrusive_ptr of the object
    static c10::intrusive_ptr<Options> create(
        std::chrono::milliseconds timeout = kNoTimeout,
        bool isHighStream = false) {
      return c10::make_intrusive<Options>();
    }

    std::chrono::milliseconds opTimeout;
    bool isHighPriorityStream;
  };

  // FutureNCCL is a subclass of ivalue's Future. The goal is to use
  // this class in getFuture API of WorkNCCL. This Future is mostly a
  // wrapper to synchronize streams appropriately and it mostly enables
  // the async programming model of CUDA while trying to adhere to the
  // Future interface. FutureNCCL does not support NCCL_BLOCKING_WAIT flag
  // or NCCL's barrier().
  //
  // If created by WorkNCCL's getFuture API, FutureNCCL has a reference to
  // WorkNCCL's cudaEvents, NCCL collective's outputs, and the device indices of
  // outputs' devices. Its value is NCCL collective's outputs.
  //
  // If created by FutureNCCL's then callback, its value becomes the value of
  // callback() and its cudaEvents will record the NCCL stream that runs that
  // callback. Before invoking the callback, FutureNCCL will synchronize its
  // own cudaEvents with the stream that runs the callback. This design
  // enables synchronizing the appropriate streams and avoids stalling PyTorch's
  // default stream while running the callback. In case of multiple then
  // callbacks, each will be executed on its own fresh stream.
  struct FutureNCCL : at::ivalue::Future {
   public:
    explicit FutureNCCL(
        at::IValue value,
        std::shared_ptr<std::vector<at::cuda::CUDAEvent>> cudaEvents)
        : at::ivalue::Future(c10::ListType::create(c10::TensorType::get())),
          value_(std::move(value)),
          cudaEvents_(std::move(cudaEvents)) {
      for (const at::cuda::CUDAEvent& event : *cudaEvents_) {
        TORCH_INTERNAL_ASSERT(event.isCreated());
      }
      for (const at::DataPtr& data_ptr : extractDataPtrs(value_)) {
        TORCH_INTERNAL_ASSERT(
            std::find_if(
                cudaEvents_->begin(),
                cudaEvents_->end(),
                [&](const at::cuda::CUDAEvent& ev) {
                  return ev.device_index() == data_ptr.device().index();
                }) != cudaEvents_->end());
      }
    }

   private:
    FutureNCCL(at::TypePtr type) : at::ivalue::Future(std::move(type)) {}
    // We need this because it will be the ::make() static method that actually
    // creates the instance. This is a brittle approach and the passkey idiom
    // would be a more robust solution. However, this will go away in #48505.
    friend c10::intrusive_ptr<FutureNCCL>;

   public:
    // Gets the current stream of the device and synchronizes recorded streams
    // with that. It will return after synchronizing the correct GPU streams to
    // ensure we can have async CUDA execution and it does not wait for the
    // entire operation to complete on GPU.
    void wait() override {
      if (error_) {
        throw *error_;
      }

<<<<<<< HEAD
      postWaitHook();
=======
      for (at::cuda::CUDAEvent& cudaEvent : *cudaEvents_) {
        cudaEvent.block(
            at::cuda::getCurrentCUDAStream(cudaEvent.device_index()));
      }

      for (const at::DataPtr& data_ptr : extractDataPtrs(value_)) {
        if (data_ptr.device().is_cuda()) {
          c10::cuda::CUDACachingAllocator::recordStream(
              data_ptr, at::cuda::getCurrentCUDAStream(data_ptr.device().index()));
        }
      }
>>>>>>> f6953873
    }

    // If FutureNCCL was created by FutureNCCL::then, its value would be empty
    // initially. FutureNCCL::then will later use this method to set its value
    // to the return value of the callback.
    void markCompleted(at::IValue value) override {
      TORCH_INTERNAL_ASSERT(
          value_.isNone(),
          "Attempting to set value of a FutureNCCL which has a value."
          "FutureNCCL's value was internally set to NCCL collective's "
          "outputs or the return value of the callback.");
      value_ = std::move(value);

<<<<<<< HEAD
      postMarkCompletedHook();
=======
      TORCH_INTERNAL_ASSERT(cudaEvents_ == nullptr);
      std::vector<bool> isCudaDeviceUsed(c10::cuda::device_count(), false);
      for (const at::DataPtr& data_ptr : extractDataPtrs(value_)) {
        if (data_ptr.device().is_cuda()) {
          isCudaDeviceUsed[data_ptr.device().index()] = true;
        }
      }

      cudaEvents_ = std::make_shared<std::vector<at::cuda::CUDAEvent>>();
      for (c10::DeviceIndex idx = 0; idx < isCudaDeviceUsed.size(); idx++) {
        if (isCudaDeviceUsed[idx]) {
          at::cuda::CUDAEvent cudaEvent;
          cudaEvent.record(at::cuda::getCurrentCUDAStream(idx));
          (*cudaEvents_).push_back(std::move(cudaEvent));
        }
      }
>>>>>>> f6953873
    }

    // Just returns FutureNCCL's value after wait returns.
    at::IValue value() override {
      TORCH_INTERNAL_ASSERT(hasValue(), "FutureNCCL's value is None.")
      wait();
      return value_;
    }

    const at::IValue& constValue() override {
      TORCH_INTERNAL_ASSERT(hasValue(), "FutureNCCL's value is None.")
      wait();
      return value_;
    }

    // Adds a callback to FutureNCCL. It invokes the callback inline after
    // synchronizing FutureNCCL's own cudaEvents with the stream that runs
    // this callback. This new FutureNCCL's cudaEvents will record the
    // callback's stream and will have the result value of the callback.
    void addCallback(std::function<void(void)> callback) override {
<<<<<<< HEAD
      std::function<void(void)> wrappedCallback =
          wrapCallback(std::move(callback));
      wrappedCallback();
=======
      // We'd love to get a stream for all devices, even those that are not used
      // by the value, because the callback could use those other devices, but
      // unfortunately this could cause a deadlock with NCCL. See
      // https://github.com/pytorch/pytorch/pull/48500#issuecomment-735395414
      // In general, if some devices haven't been used yet, by getting a stream
      // for them we'd initialize them, and in addition to causing NCCL to
      // misbehaving this also ends up using memory on those devices, which the
      // user might not want.
      std::vector<at::cuda::CUDAStream> streams;
      for (at::cuda::CUDAEvent& cudaEvent : *cudaEvents_) {
        c10::DeviceIndex idx = cudaEvent.device_index();
        // FIXME Should we find a way to allow to change the priority of
        // streams?
        at::cuda::CUDAStream stream =
            at::cuda::getStreamFromPool(/*isHighPriority=*/false, idx);
        cudaEvent.block(stream);
        streams.push_back(stream);
      }

      // Use the dedicated callback stream to run callback.
      at::cuda::CUDAMultiStreamGuard streamGuard(streams);

      // Do not free the underlying data storage of value_ before its
      // usage on the stream finishes.
      for (const at::DataPtr& data_ptr : extractDataPtrs(value_)) {
        if (data_ptr.device().is_cuda()) {
          c10::cuda::CUDACachingAllocator::recordStream(
              data_ptr, at::cuda::getCurrentCUDAStream(data_ptr.device().index()));
        }
      }

      callback();
>>>>>>> f6953873
    }

    // Adds a callback to FutureNCCL, and returns another FutureNCCL to hold
    // the return value of the callback and new cudaEvents that recorded the
    // stream that runs this callback.
    c10::intrusive_ptr<Future> then(
        std::function<at::IValue(void)> callback,
        at::TypePtr type) override {
      auto fut = c10::make_intrusive<FutureNCCL>(std::move(type));
      // The new future needs the DataPtr extractor when it gets marked complete
      // but this might happen immediately inline or in parallel by another
      // thread. In both these cases this would/might happen before the user has
      // time to set their own DataPtr extractor, which might lead to failures
      // if the default extractor can't handle some of the user's types.
      // Therefore we propagate our extractor.
      fut->setDataPtrExtractor(dataPtrExtractor_);

      // Cannot move capture std::function in lambda, because it cannot deduce
      // the template type for std::function. Hence use std::bind to explicitly
      // specify types.
      addCallback(std::bind(
          [&](std::function<at::IValue(void)> cb) {
            try {
              fut->markCompleted(at::IValue(cb()));
            } catch (const std::exception& e) {
              fut->setError(std::current_exception());
            }
          },
          std::move(callback)));
      return fut;
    }

    bool completed() const override {
      return true;
    }

    bool hasValue() const override {
      return !value_.isNone();
    }

    void setDataPtrExtractor(DataPtrExtractor data_ptr_extractor) override {
      // To avoid races with other threads that may be using the extractor, we
      // won't modify it after it's first set.
      if (dataPtrExtractor_ == nullptr) {
        dataPtrExtractor_ = std::move(data_ptr_extractor);
      }
    }

   protected:
    void postMarkCompletedHook() {
      if (cudaEvents_ == nullptr) {
        std::vector<bool> isCudaDeviceUsed(c10::cuda::device_count(), false);
        for (const at::DataPtr& data_ptr : extractDataPtrs(value_)) {
          if (data_ptr.device().is_cuda()) {
            isCudaDeviceUsed[data_ptr.device().index()] = true;
          }
        }

        cudaEvents_ = std::make_shared<std::vector<at::cuda::CUDAEvent>>();
        for (c10::DeviceIndex idx = 0; idx < isCudaDeviceUsed.size(); idx++) {
          if (isCudaDeviceUsed[idx]) {
            at::cuda::CUDAEvent cudaEvent;
            cudaEvent.record(at::cuda::getCurrentCUDAStream(idx));
            (*cudaEvents_).push_back(std::move(cudaEvent));
          }
        }
      }
    }

    std::function<void(void)> wrapCallback(std::function<void(void)> callback) {
      return [this, callback{std::move(callback)}]() {
        // Get a stream for all devices, even those that are not used by the
        // value, because the user's callback could use those other devices.
        std::vector<at::cuda::CUDAStream> streams;
        for (c10::DeviceIndex idx = 0; idx < c10::cuda::device_count(); idx++) {
          // FIXME Should we find a way to allow to change the priority of
          // streams?
          streams.push_back(
              at::cuda::getStreamFromPool(/*isHighPriority=*/false, idx));
        }

        // Do not free the underlying data storage of value_ before its
        // usage on the stream finishes.
        for (const at::DataPtr& data_ptr : extractDataPtrs(value_)) {
          if (data_ptr.device().is_cuda()) {
            c10::cuda::CUDACachingAllocator::recordStream(
                data_ptr, streams[data_ptr.device().index()]);
          }
        }

        for (at::cuda::CUDAEvent& cudaEvent : *cudaEvents_) {
          cudaEvent.block(streams[cudaEvent.device_index()]);
        }

        // Use the dedicated callback stream to run callback.
        at::cuda::CUDAMultiStreamGuard streamGuard(streams);

        callback();
      };
    }

    void postWaitHook() {
      for (at::cuda::CUDAEvent& cudaEvent : *cudaEvents_) {
        cudaEvent.block(
            at::cuda::getCurrentCUDAStream(cudaEvent.device_index()));
      }
    }

   private:
    at::IValue value_;
    std::shared_ptr<std::vector<at::cuda::CUDAEvent>> cudaEvents_;
    DataPtrExtractor dataPtrExtractor_;
    c10::optional<FutureError> error_;

    std::vector<std::reference_wrapper<const at::DataPtr>> extractDataPtrs(
        const at::IValue& value) {
      std::vector<std::reference_wrapper<const at::DataPtr>> data_ptrs;
      if (dataPtrExtractor_ != nullptr) {
        // If a Python communication hook is used, dataPtrExtractor_ will be
        // set in torch/csrc/jit/python/pybind_utils.h, which allows Python
        // dependency to be imported.
        data_ptrs = dataPtrExtractor_(value);
      } else {
        // If a C++ communication hook is used, use the default extractor.
        data_ptrs = at::ivalue::Future::defaultDataPtrExtractor(value);
      }
      return data_ptrs;
    }
  };

  // If you wish to create multiple process groups, each with a potentially
  // different rank and size, you can do so by passing a new store instance
  // to each one. If you have only a single store object, you can
  // use the `c10d::PrefixStore` to derive scoped instances.
  // This is also what the Python API in torch.distributed does.
  //
  // The process group instance keeps a reference to the store because
  // it may be used long after the constructor runs. In fact, the constructor
  // doesn't create any NCCL communicators. A single NCCL communicator can
  // only be used on a specific set of devices, and are therefore created
  // on-demand when a collective runs. If another collective is executed later,
  // against a different set of devices, the process group creates another NCCL
  // communicator. These NCCL communicators are cached and reused if possible.
  //
  ProcessGroupNCCL(
      const c10::intrusive_ptr<Store>& store,
      int rank,
      int size,
      c10::intrusive_ptr<Options> options = Options::create());

  // This constructor includes the deprecated `groupName` argument.
  // If you have existing code that uses the `groupName`, you can replace
  // it by specifying a `c10d::PrefixStore(groupName, store)` for store.
  C10_DEPRECATED ProcessGroupNCCL(
      const c10::intrusive_ptr<Store>& store,
      int rank,
      int size,
      const std::string& groupName,
      c10::intrusive_ptr<Options> options = Options::create())
      : ProcessGroupNCCL(store, rank, size, options) {}

  virtual ~ProcessGroupNCCL();

  c10::intrusive_ptr<ProcessGroup::Work> broadcast(
      std::vector<at::Tensor>& tensors,
      const BroadcastOptions& opts = BroadcastOptions()) override;

  c10::intrusive_ptr<ProcessGroup::Work> allreduce(
      std::vector<at::Tensor>& tensors,
      const AllreduceOptions& opts = AllreduceOptions()) override;

  c10::intrusive_ptr<ProcessGroup::Work> allreduce_coalesced(
      std::vector<at::Tensor>& tensors,
      const AllreduceCoalescedOptions& opts =
          AllreduceCoalescedOptions()) override;

  c10::intrusive_ptr<ProcessGroup::Work> reduce(
      std::vector<at::Tensor>& tensors,
      const ReduceOptions& opts = ReduceOptions()) override;

  c10::intrusive_ptr<ProcessGroup::Work> allgather(
      std::vector<std::vector<at::Tensor>>& outputTensors,
      std::vector<at::Tensor>& inputTensors,
      const AllgatherOptions& opts = AllgatherOptions()) override;

  c10::intrusive_ptr<ProcessGroup::Work> allgather_base(
      at::Tensor& outputbuffer,
      at::Tensor& inputbuffer,
      const AllgatherOptions& opts = AllgatherOptions()) override;

  c10::intrusive_ptr<ProcessGroup::Work> allgather_coalesced(
      std::vector<std::vector<at::Tensor>>& outputTensorLists,
      std::vector<at::Tensor>& inputTensors,
      const AllgatherOptions& opts = AllgatherOptions()) override;

  c10::intrusive_ptr<ProcessGroup::Work> reduce_scatter(
      std::vector<at::Tensor>& outputTensors,
      std::vector<std::vector<at::Tensor>>& inputTensors,
      const ReduceScatterOptions& opts = ReduceScatterOptions()) override;

  c10::intrusive_ptr<ProcessGroup::Work> barrier(
      const BarrierOptions& opts = BarrierOptions()) override;

  c10::intrusive_ptr<ProcessGroup::Work> alltoall_base(
      at::Tensor& outputTensor,
      at::Tensor& inputTensor,
      std::vector<int64_t>& outputSplitSizes,
      std::vector<int64_t>& inputSplitSizes,
      const AllToAllOptions& opts = AllToAllOptions()) override;

  c10::intrusive_ptr<ProcessGroup::Work> alltoall(
      std::vector<at::Tensor>& outputTensors,
      std::vector<at::Tensor>& inputTensors,
      const AllToAllOptions& opts = AllToAllOptions()) override;

  c10::intrusive_ptr<ProcessGroup::Work> send(
      std::vector<at::Tensor>& tensors,
      int dstRank,
      int tag) override;

  c10::intrusive_ptr<ProcessGroup::Work> recv(
      std::vector<at::Tensor>& tensors,
      int srcRank,
      int tag) override;

  static void groupStart();

  static void groupEnd();

  // Unsupported Ops
  c10::intrusive_ptr<ProcessGroup::Work> gather(
      std::vector<std::vector<at::Tensor>>& outputTensors,
      std::vector<at::Tensor>& inputTensors,
      const GatherOptions& opts = GatherOptions()) override;

  c10::intrusive_ptr<ProcessGroup::Work> scatter(
      std::vector<at::Tensor>& outputTensors,
      std::vector<std::vector<at::Tensor>>& inputTensors,
      const ScatterOptions& opts = ScatterOptions()) override;

  c10::intrusive_ptr<ProcessGroup::Work> recvAnysource(
      std::vector<at::Tensor>& tensors,
      int tag) override;

  static const int64_t kProcessGroupNCCLOpTimeoutMillis;

 protected:
  // Helper that broadcasts nccl unique ID to all ranks through the store
  void broadcastUniqueNCCLID(
      ncclUniqueId* ncclID,
      OpType opType,
      const std::string& devicesKey,
      int p2pRank);

  // Helper that either looks up the cached NCCL communicators or creates
  // a new set of NCCL communicators as a cache entry
  std::vector<std::shared_ptr<NCCLComm>>& getNCCLComm(
      const std::string& devicesKey,
      const std::vector<at::Device>& devices,
      OpType opType,
      int p2pRank = 0,
      bool isSendRecvSelf = false);

  // Wrapper method which can be overridden for tests.
  virtual std::exception_ptr checkForNCCLErrors(
      const std::vector<std::shared_ptr<NCCLComm>>& ncclComms);

  virtual c10::intrusive_ptr<ProcessGroupNCCL::WorkNCCL> initWork(
      std::vector<at::Device> devices,
      int rank,
      OpType opType,
      const char* profilingTitle=nullptr);

 private:
  // Helper that encapsulates work shared across all collective communication
  // primitives.  The callbacks have the following signatures:
  //
  //    ncclResult_t fn(at::Tensor& input, at::Tensor& output,
  //                    ncclComm_t, at::cuda::CUDAStream&);
  //    void {pre,post}(std::vector<at::cuda::CUDAStream&>);
  template <typename Fn>
  c10::intrusive_ptr<ProcessGroup::Work> collective(
      std::vector<at::Tensor>& input,
      std::vector<at::Tensor>& output,
      Fn fn,
      OpType opType,
      const char* profilingTitle = nullptr);
  template <typename Fn, typename PreProcess, typename PostProcess>
  c10::intrusive_ptr<ProcessGroup::Work> collective(
      std::vector<at::Tensor>& input,
      std::vector<at::Tensor>& output,
      Fn fn,
      PreProcess pre,
      PostProcess post,
      OpType opType,
      const char* profilingTitle = nullptr);

  // Helper that encapsulates work shared across point-to-point communication
  // primitives. It is the same structure as the helper used for collective
  // communicaiton primitives.
  template <typename Fn>
  c10::intrusive_ptr<ProcessGroup::Work> pointToPoint(
      std::vector<at::Tensor>& tensor,
      Fn fn,
      int peer,
      OpType opType);
  template <typename Fn, typename PreProcess, typename PostProcess>
  c10::intrusive_ptr<ProcessGroup::Work> pointToPoint(
      std::vector<at::Tensor>& tensor,
      Fn fn,
      int peer,
      OpType opType,
      PreProcess pre,
      PostProcess post);

  // Checks for NCCL errors on each of the communicators and returns an
  // appropriate exception_ptr (nullptr if no errors).
  static std::exception_ptr checkForNCCLErrorsInternal(
      const std::vector<std::shared_ptr<NCCLComm>>& ncclComms);

  // Function that runs as part of a separate thread and checks for errors on
  // NCCL communicators. We need a separate thread to check for NCCL errors
  // since we can't rely on the user calling certain methods like wait(),
  // isCompleted() etc. to detect and remediate errors. In addition to this, we
  // need a mechanism to safely abort and remove NCCL communicators from our
  // cache. This can be done cleanly by having a thread for the ProcessGroupNCCL
  // class. Attempting to modify the communicator cache from the WorkNCCL class
  // might run into issues with object lifetime since the ProcessGroupNCCL
  // object might get destroyed before the WorkNCCL object.
  void ncclCommWatchdog();

  void ncclCommWatchdogInternal();

  // This function iterates through the list of WorkNCCL objects in the
  // workList_ corresponding to incomplete collectives and then aborts NCCL
  // communicators associated with timed out collectives.
  void abortTimedOutCollectives(
      std::unordered_set<std::string>& abortedCommIds);

  void workCleanupLoop();

 protected:
  static const int64_t kWatchdogThreadSleepMillis;
  static const int64_t kWorkCleanupThreadSleepMillis;

  // The store is used to broadcast the NCCL unique ID of rank 0.
  c10::intrusive_ptr<Store> store_;

  // The number of NCCL communicators that have been created during
  // the lifetime of this process group. This sequence number is
  // used to scope keys used in the store.
  uint64_t ncclCommCounter_{0};

  // The NCCL communicator that the process group has cached.
  //
  // For collective operations:
  // The key is a list of GPU devices that an operation is operating on
  // The GPU devices are stored in a device sequence and the cache NCCL
  // communicator is associated with this GPU device sequence
  //
  // e.g. If the process group op only uses device 0, then the value of
  // the used device string stored (value of the hashmap) would be "0".
  //
  //      If the process group op uses device 0 - 7 and the each tensor of the
  //      input tensor list is on device, 0, 1, 2, 3, 4, 5, 6, 7 separately,
  //      then the value of the used device string (key) stored would be
  //      "0,1,2,3,4,5,6,7"
  //
  //      If the process group op uses device 0 - 7 and the each tensor of the
  //      input tensor list is on device, 0, 4, 5, 6, 7, 1, 2, 3 separately,
  //      then the value of the used device string stored would be
  //      "0,4,5,6,7,1,2,3"
  //
  //      Note that the order of the device for the tensor list matters.
  //
  // For point-to-point operations:
  // The key is a string of my current rank and the peer process rank.
  // e.g. If process 1 and process 2 are involved in a point-to-point
  // communication, the key will be "1:2" on both processes. Note: this is for
  // the scenario where there is only 1 GPU per process. When it comes to
  // multiple GPUs per process, this part may need to redesigned.
  std::unordered_map<std::string, std::vector<std::shared_ptr<NCCLComm>>>
      devNCCLCommMap_;

  // Map from ncclUniqueId to appropriate communicator.
  std::unordered_map<std::string, std::vector<std::shared_ptr<NCCLComm>>>
      ncclIdToCommMap_;

  // Mutex to guard maps like devNCCLCommMap_ and ncclIdToCommMap_.
  std::mutex mutex_;

  // Watchdog thread which looks for errors on the cached NCCL communicators.
  std::thread ncclCommWatchdogThread_;

  // Whether or not we should terminate the watchdog and workCleanup threads.
  std::atomic<bool> terminateProcessGroup_;

  // Condition variable to control how long the watchdog thread waits.
  std::condition_variable watchdogCV_;

  // Mutex for watchdog.
  std::mutex watchdogCVMutex_;

  // Thread that removes NCCL Work upon timeout
  std::thread workCleanupThread_;

  // Mutex to Guard workMetaList_
  std::mutex workMetaListMutex_;

  // Condition Variable for timeout thread sleep
  std::condition_variable workMetaListCV_;

  // Vector to Store WorkNCCL pointers
  std::list<ProcessGroupNCCL::WorkNCCL> workMetaList_;

  // Add Work Pointer to workVector
  void workEnqueue(c10::intrusive_ptr<ProcessGroupNCCL::WorkNCCL>);

  // The CUDA steams used by NCCL kernels
  std::unordered_map<std::string, std::vector<at::cuda::CUDAStream>>
      ncclStreams_;

  // The CUDA events used to sync NCCL streams
  std::unordered_map<std::string, std::vector<at::cuda::CUDAEvent>> ncclEvents_;

  // Device Indexes used for all collectives in this group
  std::set<int> usedDeviceIdxs_;

  // map from the key: "group name + pg counter (ID)" to the
  // unique NCCL ID count. This needs to be group and pg specific
  //
  // For each process group, we need a uniform unique NCCL ID counter to ensure
  // that NCCL operation in this process group can be completed successfully.
  // Since each process group ID belongs to a group name, the key to this map
  // is a combination of group name and ProcessGroupNCCL ID.
  static std::unordered_map<std::string, ssize_t> pgUniqueNCCLIDCnt_;

  // map from group name to the pg counter (ID) within that group
  //
  // For each group with the "group name" (which is the key), we need to
  // keep track of a unique process group ID when creating a new
  // ProcessGroupNCCL for this "group name". Therefore, the value of this
  // map keeps the unique ProcessGroupNCCL's ID for a specific group with
  // the "group name". The reason we need a per-group process group ID counter
  // is that different group can have different ranks and we need ensure that
  // each group has its own uniform process group ID for all its ranks.
  static std::unordered_map<std::string, ssize_t> processGroupCounterMap_;

  // Whether or not wait() and synchronize() are blocking operations that wait
  // for the operation to complete.
  bool blockingWait_ = false;

  // Whether ot not the workCleanupThread is used to perform async error
  // handling.
  bool asyncErrorHandling_ = false;

  // Timeout for operations. This is only used when blockingWait_ is enabled.
  std::chrono::milliseconds opTimeout_;

  // Set of communicators that this process group has aborted and their
  // ncclUniqueId has been written to the store. We don't need a lock
  // for this map since only the watchdog thread accesses this set. The
  // set contains the string representation of ncclUniqueId.
  std::unordered_set<std::string> abortedComms_;

  // Schedule NCCL operations on high priority CUDA streams.
  bool isHighPriorityStream_ = false;

  // The number of active ncclGroupStart() calls. This counter will be increased
  // by 1 when ncclGroupStart() is called and decreased by 1 when ncclGroupEnd()
  // is called.
  static thread_local uint64_t ncclActiveGroupCounter_;
};

} // namespace c10d<|MERGE_RESOLUTION|>--- conflicted
+++ resolved
@@ -246,21 +246,7 @@
         throw *error_;
       }
 
-<<<<<<< HEAD
       postWaitHook();
-=======
-      for (at::cuda::CUDAEvent& cudaEvent : *cudaEvents_) {
-        cudaEvent.block(
-            at::cuda::getCurrentCUDAStream(cudaEvent.device_index()));
-      }
-
-      for (const at::DataPtr& data_ptr : extractDataPtrs(value_)) {
-        if (data_ptr.device().is_cuda()) {
-          c10::cuda::CUDACachingAllocator::recordStream(
-              data_ptr, at::cuda::getCurrentCUDAStream(data_ptr.device().index()));
-        }
-      }
->>>>>>> f6953873
     }
 
     // If FutureNCCL was created by FutureNCCL::then, its value would be empty
@@ -274,26 +260,7 @@
           "outputs or the return value of the callback.");
       value_ = std::move(value);
 
-<<<<<<< HEAD
       postMarkCompletedHook();
-=======
-      TORCH_INTERNAL_ASSERT(cudaEvents_ == nullptr);
-      std::vector<bool> isCudaDeviceUsed(c10::cuda::device_count(), false);
-      for (const at::DataPtr& data_ptr : extractDataPtrs(value_)) {
-        if (data_ptr.device().is_cuda()) {
-          isCudaDeviceUsed[data_ptr.device().index()] = true;
-        }
-      }
-
-      cudaEvents_ = std::make_shared<std::vector<at::cuda::CUDAEvent>>();
-      for (c10::DeviceIndex idx = 0; idx < isCudaDeviceUsed.size(); idx++) {
-        if (isCudaDeviceUsed[idx]) {
-          at::cuda::CUDAEvent cudaEvent;
-          cudaEvent.record(at::cuda::getCurrentCUDAStream(idx));
-          (*cudaEvents_).push_back(std::move(cudaEvent));
-        }
-      }
->>>>>>> f6953873
     }
 
     // Just returns FutureNCCL's value after wait returns.
@@ -314,44 +281,9 @@
     // this callback. This new FutureNCCL's cudaEvents will record the
     // callback's stream and will have the result value of the callback.
     void addCallback(std::function<void(void)> callback) override {
-<<<<<<< HEAD
       std::function<void(void)> wrappedCallback =
           wrapCallback(std::move(callback));
       wrappedCallback();
-=======
-      // We'd love to get a stream for all devices, even those that are not used
-      // by the value, because the callback could use those other devices, but
-      // unfortunately this could cause a deadlock with NCCL. See
-      // https://github.com/pytorch/pytorch/pull/48500#issuecomment-735395414
-      // In general, if some devices haven't been used yet, by getting a stream
-      // for them we'd initialize them, and in addition to causing NCCL to
-      // misbehaving this also ends up using memory on those devices, which the
-      // user might not want.
-      std::vector<at::cuda::CUDAStream> streams;
-      for (at::cuda::CUDAEvent& cudaEvent : *cudaEvents_) {
-        c10::DeviceIndex idx = cudaEvent.device_index();
-        // FIXME Should we find a way to allow to change the priority of
-        // streams?
-        at::cuda::CUDAStream stream =
-            at::cuda::getStreamFromPool(/*isHighPriority=*/false, idx);
-        cudaEvent.block(stream);
-        streams.push_back(stream);
-      }
-
-      // Use the dedicated callback stream to run callback.
-      at::cuda::CUDAMultiStreamGuard streamGuard(streams);
-
-      // Do not free the underlying data storage of value_ before its
-      // usage on the stream finishes.
-      for (const at::DataPtr& data_ptr : extractDataPtrs(value_)) {
-        if (data_ptr.device().is_cuda()) {
-          c10::cuda::CUDACachingAllocator::recordStream(
-              data_ptr, at::cuda::getCurrentCUDAStream(data_ptr.device().index()));
-        }
-      }
-
-      callback();
->>>>>>> f6953873
     }
 
     // Adds a callback to FutureNCCL, and returns another FutureNCCL to hold
@@ -402,52 +334,56 @@
 
    protected:
     void postMarkCompletedHook() {
-      if (cudaEvents_ == nullptr) {
-        std::vector<bool> isCudaDeviceUsed(c10::cuda::device_count(), false);
-        for (const at::DataPtr& data_ptr : extractDataPtrs(value_)) {
-          if (data_ptr.device().is_cuda()) {
-            isCudaDeviceUsed[data_ptr.device().index()] = true;
-          }
+      TORCH_INTERNAL_ASSERT(cudaEvents_ == nullptr);
+      std::vector<bool> isCudaDeviceUsed(c10::cuda::device_count(), false);
+      for (const at::DataPtr& data_ptr : extractDataPtrs(value_)) {
+        if (data_ptr.device().is_cuda()) {
+          isCudaDeviceUsed[data_ptr.device().index()] = true;
         }
-
-        cudaEvents_ = std::make_shared<std::vector<at::cuda::CUDAEvent>>();
-        for (c10::DeviceIndex idx = 0; idx < isCudaDeviceUsed.size(); idx++) {
-          if (isCudaDeviceUsed[idx]) {
-            at::cuda::CUDAEvent cudaEvent;
-            cudaEvent.record(at::cuda::getCurrentCUDAStream(idx));
-            (*cudaEvents_).push_back(std::move(cudaEvent));
-          }
+      }
+
+      cudaEvents_ = std::make_shared<std::vector<at::cuda::CUDAEvent>>();
+      for (c10::DeviceIndex idx = 0; idx < isCudaDeviceUsed.size(); idx++) {
+        if (isCudaDeviceUsed[idx]) {
+          at::cuda::CUDAEvent cudaEvent;
+          cudaEvent.record(at::cuda::getCurrentCUDAStream(idx));
+          (*cudaEvents_).push_back(std::move(cudaEvent));
         }
       }
     }
 
     std::function<void(void)> wrapCallback(std::function<void(void)> callback) {
       return [this, callback{std::move(callback)}]() {
-        // Get a stream for all devices, even those that are not used by the
-        // value, because the user's callback could use those other devices.
+        // We'd love to get a stream for all devices, even those that are not used
+        // by the value, because the callback could use those other devices, but
+        // unfortunately this could cause a deadlock with NCCL. See
+        // https://github.com/pytorch/pytorch/pull/48500#issuecomment-735395414
+        // In general, if some devices haven't been used yet, by getting a stream
+        // for them we'd initialize them, and in addition to causing NCCL to
+        // misbehaving this also ends up using memory on those devices, which the
+        // user might not want.
         std::vector<at::cuda::CUDAStream> streams;
-        for (c10::DeviceIndex idx = 0; idx < c10::cuda::device_count(); idx++) {
+        for (at::cuda::CUDAEvent& cudaEvent : *cudaEvents_) {
+          c10::DeviceIndex idx = cudaEvent.device_index();
           // FIXME Should we find a way to allow to change the priority of
           // streams?
-          streams.push_back(
-              at::cuda::getStreamFromPool(/*isHighPriority=*/false, idx));
+          at::cuda::CUDAStream stream =
+              at::cuda::getStreamFromPool(/*isHighPriority=*/false, idx);
+          cudaEvent.block(stream);
+          streams.push_back(stream);
         }
+
+        // Use the dedicated callback stream to run callback.
+        at::cuda::CUDAMultiStreamGuard streamGuard(streams);
 
         // Do not free the underlying data storage of value_ before its
         // usage on the stream finishes.
         for (const at::DataPtr& data_ptr : extractDataPtrs(value_)) {
           if (data_ptr.device().is_cuda()) {
             c10::cuda::CUDACachingAllocator::recordStream(
-                data_ptr, streams[data_ptr.device().index()]);
+                data_ptr, at::cuda::getCurrentCUDAStream(data_ptr.device().index()));
           }
         }
-
-        for (at::cuda::CUDAEvent& cudaEvent : *cudaEvents_) {
-          cudaEvent.block(streams[cudaEvent.device_index()]);
-        }
-
-        // Use the dedicated callback stream to run callback.
-        at::cuda::CUDAMultiStreamGuard streamGuard(streams);
 
         callback();
       };
@@ -457,6 +393,13 @@
       for (at::cuda::CUDAEvent& cudaEvent : *cudaEvents_) {
         cudaEvent.block(
             at::cuda::getCurrentCUDAStream(cudaEvent.device_index()));
+      }
+
+      for (const at::DataPtr& data_ptr : extractDataPtrs(value_)) {
+        if (data_ptr.device().is_cuda()) {
+          c10::cuda::CUDACachingAllocator::recordStream(
+              data_ptr, at::cuda::getCurrentCUDAStream(data_ptr.device().index()));
+        }
       }
     }
 
