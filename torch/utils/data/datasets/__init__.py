from .batchdataset import BatchIterableDataset
from .collatedataset import CollateIterableDataset
from .samplerdataset import SamplerIterableDataset
from .listdirfilesdataset import ListDirFilesIterableDataset
from .loadfilesfromdiskdataset import LoadFilesFromDiskIterableDataset
<<<<<<< HEAD
from .readfilesfromtardataset import ReadFilesFromTarIterableDataset
from .readfilesfromzipdataset import ReadFilesFromZipIterableDataset
from .routeddecoderdataset import RoutedDecoderIterableDataset
from .groupbyfilenamedataset import GroupByFilenameIterableDataset

__all__ = ['BatchIterableDataset', 'CollateIterableDataset', 'ListDirFilesIterableDataset',
           'LoadFilesFromDiskIterableDataset', 'SamplerIterableDataset',
           'ListDirFilesIterableDataset', 'LoadFilesFromDiskIterableDataset', 'ReadFilesFromTarIterableDataset',
           'ReadFilesFromZipIterableDataset', 'RoutedDecoderIterableDataset', 'GroupByFilenameIterableDataset']
=======
from .readfilesfromtardatapipe import ReadFilesFromTarIDP
from .readfilesfromzipdatapipe import ReadFilesFromZipIDP
from .routeddecoderdatapipe import RoutedDecoderIDP

__all__ = ['BatchIterableDataset', 'CollateIterableDataset', 'ListDirFilesIterableDataset',
           'LoadFilesFromDiskIterableDataset', 'SamplerIterableDataset',
           'ListDirFilesIterableDataset', 'LoadFilesFromDiskIterableDataset', 'ReadFilesFromTarIDP',
           'ReadFilesFromZipIDP', 'RoutedDecoderIDP']
>>>>>>> bc25a353
<|MERGE_RESOLUTION|>--- conflicted
+++ resolved
@@ -3,23 +3,12 @@
 from .samplerdataset import SamplerIterableDataset
 from .listdirfilesdataset import ListDirFilesIterableDataset
 from .loadfilesfromdiskdataset import LoadFilesFromDiskIterableDataset
-<<<<<<< HEAD
-from .readfilesfromtardataset import ReadFilesFromTarIterableDataset
-from .readfilesfromzipdataset import ReadFilesFromZipIterableDataset
-from .routeddecoderdataset import RoutedDecoderIterableDataset
-from .groupbyfilenamedataset import GroupByFilenameIterableDataset
-
-__all__ = ['BatchIterableDataset', 'CollateIterableDataset', 'ListDirFilesIterableDataset',
-           'LoadFilesFromDiskIterableDataset', 'SamplerIterableDataset',
-           'ListDirFilesIterableDataset', 'LoadFilesFromDiskIterableDataset', 'ReadFilesFromTarIterableDataset',
-           'ReadFilesFromZipIterableDataset', 'RoutedDecoderIterableDataset', 'GroupByFilenameIterableDataset']
-=======
 from .readfilesfromtardatapipe import ReadFilesFromTarIDP
 from .readfilesfromzipdatapipe import ReadFilesFromZipIDP
 from .routeddecoderdatapipe import RoutedDecoderIDP
+from .groupbyfilenamedatapipe import GroupByFilenameIDP
 
 __all__ = ['BatchIterableDataset', 'CollateIterableDataset', 'ListDirFilesIterableDataset',
            'LoadFilesFromDiskIterableDataset', 'SamplerIterableDataset',
            'ListDirFilesIterableDataset', 'LoadFilesFromDiskIterableDataset', 'ReadFilesFromTarIDP',
-           'ReadFilesFromZipIDP', 'RoutedDecoderIDP']
->>>>>>> bc25a353
+           'ReadFilesFromZipIDP', 'RoutedDecoderIDP', 'GroupByFilenameIDP']