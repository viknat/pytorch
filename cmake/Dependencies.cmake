--- conflicted
+++ resolved
@@ -1347,11 +1347,6 @@
       set(TP_ENABLE_CUDA_IPC ON CACHE BOOL "" FORCE)
     endif()
     set(TP_BUILD_LIBUV ON CACHE BOOL "" FORCE)
-<<<<<<< HEAD
-    set(TP_ENABLE_CMA OFF CACHE BOOL "" FORCE)
-=======
-    set(TP_ENABLE_SHM OFF CACHE BOOL "" FORCE)
->>>>>>> 48b6b922
     set(TP_STATIC_OR_SHARED STATIC CACHE STRING "" FORCE)
 
     add_subdirectory(${PROJECT_SOURCE_DIR}/third_party/tensorpipe)
@@ -1854,4 +1849,4 @@
     message(STATUS "Could not find CUPTI library, skipping Kineto build")
     set(USE_KINETO OFF)
   endif()
-endif()
+endif()